--- conflicted
+++ resolved
@@ -421,10 +421,7 @@
                   zoomOnScroll={!view}
                   zoomOnPinch={!view}
                   panOnDrag={!view}
-<<<<<<< HEAD
-=======
                   proOptions={{ hideAttribution: true }}
->>>>>>> 1b317ee4
                 >
                   <Background className="" />
                   {!view && (
