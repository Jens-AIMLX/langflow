import { useContext, useEffect, useState } from "react";
import { InputListComponentType } from "../../types/components";

<<<<<<< HEAD
import _, { set } from "lodash";
import IconComponent from "../genericIconComponent";
import { Input } from "../ui/input";
import { classNames } from "../../utils/utils";
=======
import _ from "lodash";
>>>>>>> 169a20ab
import { PopUpContext } from "../../contexts/popUpContext";
import IconComponent from "../genericIconComponent";

export default function InputListComponent({
  value,
  onChange,
  disabled,
  editNode = false,
}: InputListComponentType) {
  const [inputList, setInputList] = useState(value ?? [""]);
  const { closeEdit } = useContext(PopUpContext);

  useEffect(() => {
    if (value) {
      setInputList(value);
    }
  }, [closeEdit]);

  useEffect(() => {
    if (disabled) {
      setInputList([""]);
      onChange([""]);
    }
  }, [disabled, onChange]);

  return (
    <div 
    className={
    classNames(
      inputList.length > 1 && editNode ? "my-1" : "",
      "flex flex-col gap-3"
    )
  }>
      {inputList.map((i, idx) => {
        return (
          <div key={idx} className="flex w-full gap-3">
            <Input
              disabled={disabled}
              type="text"
              value={i}
              className={editNode ? "input-edit-node" : ""}
              placeholder="Type something..."
              onChange={(e) => {
                setInputList((old) => {
                  let newInputList = _.cloneDeep(inputList);
                  newInputList[idx] = e.target.value;
                  return newInputList;
                });
                onChange(inputList);
              }}
            />
            {idx === inputList.length - 1 ? (
              <button
                onClick={() => {
                  setInputList((old) => {
                    let newInputList = _.cloneDeep(old);
                    newInputList.push("");
                    return newInputList;
                  });
                  onChange(inputList);
                }}
              >
                <IconComponent
                  name="Plus"
                  className={"h-4 w-4 hover:text-accent-foreground"}
                />
              </button>
            ) : (
              <button
                onClick={() => {
                  setInputList((old) => {
                    let newInputList = _.cloneDeep(old);
                    newInputList.splice(idx, 1);
                    return newInputList;
                  });
                  onChange(inputList);
                }}
              >
                <IconComponent
                  name="X"
                  className="h-4 w-4 hover:text-status-red"
                />
              </button>
            )}
          </div>
        );
      })}
    </div>
  );
}<|MERGE_RESOLUTION|>--- conflicted
+++ resolved
@@ -1,14 +1,9 @@
 import { useContext, useEffect, useState } from "react";
 import { InputListComponentType } from "../../types/components";
 
-<<<<<<< HEAD
-import _, { set } from "lodash";
-import IconComponent from "../genericIconComponent";
 import { Input } from "../ui/input";
 import { classNames } from "../../utils/utils";
-=======
 import _ from "lodash";
->>>>>>> 169a20ab
 import { PopUpContext } from "../../contexts/popUpContext";
 import IconComponent from "../genericIconComponent";
 
