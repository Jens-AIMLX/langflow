import { cloneDeep } from "lodash";
import {
  ReactNode,
  forwardRef,
  useContext,
  useEffect,
  useRef,
  useState,
} from "react";
import CodeAreaComponent from "../../components/codeAreaComponent";
import DictComponent from "../../components/dictComponent";
import Dropdown from "../../components/dropdownComponent";
import FloatComponent from "../../components/floatComponent";
import IconComponent from "../../components/genericIconComponent";
import InputComponent from "../../components/inputComponent";
import InputFileComponent from "../../components/inputFileComponent";
import InputListComponent from "../../components/inputListComponent";
import IntComponent from "../../components/intComponent";
import KeypairListComponent from "../../components/keypairListComponent";
import PromptAreaComponent from "../../components/promptComponent";
import TextAreaComponent from "../../components/textAreaComponent";
import ToggleShadComponent from "../../components/toggleShadComponent";
import { Badge } from "../../components/ui/badge";
import { Button } from "../../components/ui/button";
import {
  Table,
  TableBody,
  TableCell,
  TableHead,
  TableHeader,
  TableRow,
} from "../../components/ui/table";
import { limitScrollFieldsModal } from "../../constants/constants";
import { TabsContext } from "../../contexts/tabsContext";
import { typesContext } from "../../contexts/typesContext";
import { NodeDataType } from "../../types/flow";
import { TabsState } from "../../types/tabs";
import {
  convertObjToArray,
  hasDuplicateKeys,
} from "../../utils/reactflowUtils";
import { classNames } from "../../utils/utils";
import BaseModal from "../baseModal";

const EditNodeModal = forwardRef(
  (
    {
      data,
      setData,
      nodeLength,
      children,
    }: {
      data: NodeDataType;
      setData: (data: NodeDataType) => void;
      nodeLength: number;
      children: ReactNode;
    },
    ref
  ) => {
    const [modalOpen, setModalOpen] = useState(false);
    const { setTabsState, tabId } = useContext(TabsContext);
    const { reactFlowInstance } = useContext(typesContext);
    const myData = useRef(data);

    let disabled =
      reactFlowInstance
        ?.getEdges()
        .some((edge) => edge.targetHandle === data.id) ?? false;

<<<<<<< HEAD
    function changeAdvanced(templateParam: string): void {
      setMyData((old) => {
        let newData = cloneDeep(old);
        newData.node!.template[templateParam].advanced =
          !newData.node!.template[templateParam].advanced;
        return newData;
      });
    }

    const handleOnNewValue = (
      newValue: string | string[] | boolean,
      name: string
    ) => {
      setMyData((old) => {
        let newData = cloneDeep(old);
        newData.node!.template[name].value = newValue;
        return newData;
      });
=======
    function changeAdvanced(n) {
      let newData = cloneDeep(data);
      newData.node.template[n].advanced = !newData.node.template[n].advanced;
      myData.current = newData;
    }

    const handleOnNewValue = (newValue: any, name) => {
      let newData = cloneDeep(data);
      newData.node.template[name].value = newValue;
      myData.current = newData;
>>>>>>> b6049aeb
    };

    useEffect(() => {
      myData.current = data;
    }, [modalOpen]);

    const [obj, setObj] = useState({
      arr: ["test", 123456, false, null],
      boolean: false,
      longString:
        "long string long string long string long string long string long string",
      number: 123456,
      try: {
        k1: 123,
        k2: "123",
        k3: false,
      },
      string: "string",
    });

    const [errorDuplicateKey, setErrorDuplicateKey] = useState(false);
    const [dictArr, setDictArr] = useState([
      { yourKey: "yourValue" },
    ] as Object[]);

    return (
      <BaseModal
        size="large-h-full"
        open={modalOpen}
        setOpen={setModalOpen}
        onChangeOpenModal={(open) => {
          let newData = cloneDeep(data);
          myData.current = newData;
        }}
      >
        <BaseModal.Trigger>{children}</BaseModal.Trigger>
<<<<<<< HEAD
        <BaseModal.Header description={myData.node?.description!}>
          <span className="pr-2">{myData.type}</span>
          <Badge variant="secondary">ID: {myData.id}</Badge>
=======
        <BaseModal.Header description={myData.current.node?.description}>
          <span className="pr-2">{myData.current.type}</span>
          <Badge variant="secondary">ID: {myData.current.id}</Badge>
>>>>>>> b6049aeb
        </BaseModal.Header>
        <BaseModal.Content>
          <div className="flex pb-2">
            <IconComponent
              name="Variable"
              className="edit-node-modal-variable "
            />
            <span className="edit-node-modal-span">Parameters</span>
          </div>

          <div className="edit-node-modal-arrangement">
            <div
              className={classNames(
                "edit-node-modal-box",
                nodeLength > limitScrollFieldsModal
                  ? "overflow-scroll overflow-x-hidden custom-scroll"
                  : "overflow-hidden"
              )}
            >
              {nodeLength > 0 && (
                <div className="edit-node-modal-table">
                  <Table className="table-fixed bg-muted outline-1">
                    <TableHeader className="edit-node-modal-table-header">
                      <TableRow className="">
                        <TableHead className="h-7 text-center">PARAM</TableHead>
                        <TableHead className="h-7 p-0 text-center">
                          VALUE
                        </TableHead>
                        <TableHead className="h-7 text-center">SHOW</TableHead>
                      </TableRow>
                    </TableHeader>
                    <TableBody className="p-0">
<<<<<<< HEAD
                      {Object.keys(myData.node!.template)
                        .filter(
                          (templateParam) =>
                            templateParam.charAt(0) !== "_" &&
                            myData.node?.template[templateParam].show &&
                            (myData.node.template[templateParam].type ===
                              "str" ||
                              myData.node.template[templateParam].type ===
                                "bool" ||
                              myData.node.template[templateParam].type ===
                                "float" ||
                              myData.node.template[templateParam].type ===
                                "code" ||
                              myData.node.template[templateParam].type ===
                                "prompt" ||
                              myData.node.template[templateParam].type ===
                                "file" ||
                              myData.node.template[templateParam].type ===
                                "int")
=======
                      {Object.keys(myData.current.node.template)
                        .filter(
                          (t) =>
                            t.charAt(0) !== "_" &&
                            myData.current.node.template[t].show &&
                            (myData.current.node.template[t].type === "str" ||
                              myData.current.node.template[t].type === "bool" ||
                              myData.current.node.template[t].type ===
                                "float" ||
                              myData.current.node.template[t].type === "code" ||
                              myData.current.node.template[t].type ===
                                "prompt" ||
                              myData.current.node.template[t].type === "file" ||
                              myData.current.node.template[t].type === "int")
>>>>>>> b6049aeb
                        )
                        .map((templateParam, index) => (
                          <TableRow key={index} className="h-10">
                            <TableCell className="truncate p-0 text-center text-sm text-foreground sm:px-3">
<<<<<<< HEAD
                              {myData.node?.template[templateParam].name
                                ? myData.node.template[templateParam].name
                                : myData.node?.template[templateParam]
                                    .display_name}
                            </TableCell>
                            <TableCell className="w-[300px] p-0 text-center text-xs text-foreground ">
                              {myData.node?.template[templateParam].type ===
                                "str" &&
                              !myData.node.template[templateParam].options ? (
                                <div className="mx-auto">
                                  {myData.node.template[templateParam].list ? (
=======
                              {myData.current.node.template[n].name
                                ? myData.current.node.template[n].name
                                : myData.current.node.template[n].display_name}
                            </TableCell>
                            <TableCell className="w-[300px] p-0 text-center text-xs text-foreground ">
                              {myData.current.node.template[n].type === "str" &&
                              !myData.current.node.template[n].options ? (
                                <div className="mx-auto">
                                  {myData.current.node.template[n].list ? (
>>>>>>> b6049aeb
                                    <InputListComponent
                                      editNode={true}
                                      disabled={disabled}
                                      value={
<<<<<<< HEAD
                                        !myData.node.template[templateParam]
                                          .value ||
                                        myData.node.template[templateParam]
                                          .value === ""
                                          ? [""]
                                          : myData.node.template[templateParam]
=======
                                        !myData.current.node.template[n]
                                          .value ||
                                        myData.current.node.template[n]
                                          .value === ""
                                          ? [""]
                                          : myData.current.node.template[n]
>>>>>>> b6049aeb
                                              .value
                                      }
                                      onChange={(value: string[]) => {
                                        handleOnNewValue(value, templateParam);
                                      }}
                                    />
<<<<<<< HEAD
                                  ) : myData.node?.template[templateParam]
                                      .type === "NestedDict" ? (
                                    <div className="mt-2 w-full">
                                      <DictComponent
                                        disabled={disabled}
                                        editNode={true}
                                        value={obj}
                                        onChange={(newValue) => {
                                          setObj(newValue);
                                        }}
                                      />
                                    </div>
                                  ) : myData.node?.template[templateParam]
                                      .type === "dict" ? (
                                    <div className="mt-2 w-full">
                                      <KeypairListComponent
                                        disabled={disabled}
                                        editNode={false}
                                        value={
                                          myData.node.template[templateParam]
                                            .value?.length === 0 ||
                                          !myData.node.template[templateParam]
                                            .value
                                            ? dictArr
                                            : convertObjToArray(
                                                myData.node.template[
                                                  templateParam
                                                ].value
                                              )
                                        }
                                        duplicateKey={errorDuplicateKey}
                                        onChange={(newValue) => {
                                          setErrorDuplicateKey(
                                            hasDuplicateKeys(newValue)
                                          );
                                          if (hasDuplicateKeys(newValue)) {
                                            setDictArr(newValue);
                                          } else {
                                            setDictArr(newValue);
                                            myData.node!.template[
                                              templateParam
                                            ].value = newValue;
                                          }
                                        }}
                                      />
                                    </div>
                                  ) : myData.node.template[templateParam]
=======
                                  ) : myData.current.node.template[n]
>>>>>>> b6049aeb
                                      .multiline ? (
                                    <TextAreaComponent
                                      disabled={disabled}
                                      editNode={true}
                                      value={
<<<<<<< HEAD
                                        myData.node.template[templateParam]
                                          .value ?? ""
=======
                                        myData.current.node.template[n].value ??
                                        ""
>>>>>>> b6049aeb
                                      }
                                      onChange={(value: string | string[]) => {
                                        handleOnNewValue(value, templateParam);
                                      }}
                                    />
                                  ) : (
                                    <InputComponent
                                      editNode={true}
                                      disabled={disabled}
                                      password={
<<<<<<< HEAD
                                        myData.node.template[templateParam]
                                          .password ?? false
                                      }
                                      value={
                                        myData.node.template[templateParam]
                                          .value ?? ""
=======
                                        myData.current.node.template[n]
                                          .password ?? false
                                      }
                                      value={
                                        myData.current.node.template[n].value ??
                                        ""
>>>>>>> b6049aeb
                                      }
                                      onChange={(value) => {
                                        handleOnNewValue(value, templateParam);
                                      }}
                                    />
                                  )}
                                </div>
<<<<<<< HEAD
                              ) : myData.node?.template[templateParam].type ===
=======
                              ) : myData.current.node.template[n].type ===
>>>>>>> b6049aeb
                                "bool" ? (
                                <div className="ml-auto">
                                  {" "}
                                  <ToggleShadComponent
                                    disabled={disabled}
                                    enabled={
<<<<<<< HEAD
                                      myData.node.template[templateParam].value
                                    }
                                    setEnabled={(isEnabled) => {
                                      handleOnNewValue(
                                        isEnabled,
                                        templateParam
                                      );
=======
                                      myData.current.node.template[n].value
                                    }
                                    setEnabled={(t) => {
                                      handleOnNewValue(t, n);
>>>>>>> b6049aeb
                                    }}
                                    size="small"
                                  />
                                </div>
<<<<<<< HEAD
                              ) : myData.node?.template[templateParam].type ===
=======
                              ) : myData.current.node.template[n].type ===
>>>>>>> b6049aeb
                                "float" ? (
                                <div className="mx-auto">
                                  <FloatComponent
                                    disabled={disabled}
                                    editNode={true}
                                    value={
<<<<<<< HEAD
                                      myData.node.template[templateParam]
                                        .value ?? ""
                                    }
                                    onChange={(value) => {
                                      handleOnNewValue(value, templateParam);
                                    }}
                                  />
                                </div>
                              ) : myData.node?.template[templateParam].type ===
                                  "str" &&
                                myData.node.template[templateParam].options ? (
=======
                                      myData.current.node.template[n].value ??
                                      ""
                                    }
                                    onChange={(t) => {
                                      handleOnNewValue(t, n);
                                    }}
                                  />
                                </div>
                              ) : myData.current.node.template[n].type ===
                                  "str" &&
                                myData.current.node.template[n].options ? (
>>>>>>> b6049aeb
                                <div className="mx-auto">
                                  <Dropdown
                                    numberOfOptions={nodeLength}
                                    editNode={true}
                                    options={
<<<<<<< HEAD
                                      myData.node.template[templateParam]
                                        .options
                                    }
                                    onSelect={(value) =>
                                      handleOnNewValue(value, templateParam)
                                    }
                                    value={
                                      myData.node.template[templateParam]
                                        .value ?? "Choose an option"
                                    }
                                  ></Dropdown>
                                </div>
                              ) : myData.node?.template[templateParam].type ===
=======
                                      myData.current.node.template[n].options
                                    }
                                    onSelect={(t) => handleOnNewValue(t, n)}
                                    value={
                                      myData.current.node.template[n].value ??
                                      "Choose an option"
                                    }
                                  ></Dropdown>
                                </div>
                              ) : myData.current.node.template[n].type ===
>>>>>>> b6049aeb
                                "int" ? (
                                <div className="mx-auto">
                                  <IntComponent
                                    disabled={disabled}
                                    editNode={true}
                                    value={
<<<<<<< HEAD
                                      myData.node.template[templateParam]
                                        .value ?? ""
                                    }
                                    onChange={(value) => {
                                      handleOnNewValue(value, templateParam);
                                    }}
                                  />
                                </div>
                              ) : myData.node?.template[templateParam].type ===
=======
                                      myData.current.node.template[n].value ??
                                      ""
                                    }
                                    onChange={(t) => {
                                      handleOnNewValue(t, n);
                                    }}
                                  />
                                </div>
                              ) : myData.current.node.template[n].type ===
>>>>>>> b6049aeb
                                "file" ? (
                                <div className="mx-auto">
                                  <InputFileComponent
                                    editNode={true}
                                    disabled={disabled}
                                    value={
<<<<<<< HEAD
                                      myData.node.template[templateParam]
                                        .value ?? ""
                                    }
                                    onChange={(value: string | string[]) => {
                                      handleOnNewValue(value, templateParam);
                                    }}
                                    fileTypes={
                                      myData.node.template[templateParam]
                                        .fileTypes
                                    }
                                    suffixes={
                                      myData.node.template[templateParam]
                                        .suffixes
                                    }
                                    onFileChange={(filePath: string) => {
                                      data.node!.template[
                                        templateParam
                                      ].file_path = filePath;
                                    }}
                                  ></InputFileComponent>
                                </div>
                              ) : myData.node?.template[templateParam].type ===
=======
                                      myData.current.node.template[n].value ??
                                      ""
                                    }
                                    onChange={(t: string) => {
                                      handleOnNewValue(t, n);
                                    }}
                                    fileTypes={
                                      myData.current.node.template[n].fileTypes
                                    }
                                    suffixes={
                                      myData.current.node.template[n].suffixes
                                    }
                                    onFileChange={(t: string) => {
                                      data.node.template[n].file_path = t;
                                    }}
                                  ></InputFileComponent>
                                </div>
                              ) : myData.current.node.template[n].type ===
>>>>>>> b6049aeb
                                "prompt" ? (
                                <div className="mx-auto">
                                  <PromptAreaComponent
                                    field_name={templateParam}
                                    editNode={true}
                                    disabled={disabled}
                                    nodeClass={myData.current.node}
                                    setNodeClass={(nodeClass) => {
                                      myData.current.node = nodeClass;
                                    }}
                                    value={
<<<<<<< HEAD
                                      myData.node.template[templateParam]
                                        .value ?? ""
                                    }
                                    onChange={(value: string | string[]) => {
                                      handleOnNewValue(value, templateParam);
                                    }}
                                  />
                                </div>
                              ) : myData.node?.template[templateParam].type ===
=======
                                      myData.current.node.template[n].value ??
                                      ""
                                    }
                                    onChange={(t: string) => {
                                      handleOnNewValue(t, n);
                                    }}
                                  />
                                </div>
                              ) : myData.current.node.template[n].type ===
>>>>>>> b6049aeb
                                "code" ? (
                                <div className="mx-auto">
                                  <CodeAreaComponent
                                    dynamic={
                                      data.node!.template[templateParam]
                                        .dynamic ?? false
                                    }
                                    setNodeClass={(nodeClass) => {
                                      data.node = nodeClass;
                                    }}
                                    nodeClass={data.node}
                                    disabled={disabled}
                                    editNode={true}
                                    value={
<<<<<<< HEAD
                                      myData.node.template[templateParam]
                                        .value ?? ""
                                    }
                                    onChange={(value: string | string[]) => {
                                      handleOnNewValue(value, templateParam);
                                    }}
                                  />
                                </div>
                              ) : myData.node?.template[templateParam].type ===
=======
                                      myData.current.node.template[n].value ??
                                      ""
                                    }
                                    onChange={(t: string) => {
                                      handleOnNewValue(t, n);
                                    }}
                                  />
                                </div>
                              ) : myData.current.node.template[n].type ===
>>>>>>> b6049aeb
                                "Any" ? (
                                "-"
                              ) : (
                                <div className="hidden"></div>
                              )}
                            </TableCell>
                            <TableCell className="p-0 text-right">
                              <div className="items-center text-center">
                                <ToggleShadComponent
                                  enabled={
<<<<<<< HEAD
                                    !myData.node?.template[templateParam]
                                      .advanced
                                  }
                                  setEnabled={(e) =>
                                    changeAdvanced(templateParam)
                                  }
=======
                                    !myData.current.node.template[n].advanced
                                  }
                                  setEnabled={(e) => changeAdvanced(n)}
>>>>>>> b6049aeb
                                  disabled={disabled}
                                  size="small"
                                />
                              </div>
                            </TableCell>
                          </TableRow>
                        ))}
                    </TableBody>
                  </Table>
                </div>
              )}
            </div>
          </div>
        </BaseModal.Content>

        <BaseModal.Footer>
          <Button
            className="mt-3"
            onClick={() => {
<<<<<<< HEAD
              setData(cloneDeep(myData)); //saves data with actual state of modal
              //@ts-ignore
              setTabsState((prev: TabsState) => {
=======
              setData(cloneDeep(myData.current)); //saves data with actual state of modal
              setTabsState((prev) => {
>>>>>>> b6049aeb
                return {
                  ...prev,
                  [tabId]: {
                    ...prev[tabId],
                    isPending: true,
                  },
                };
              });
              setModalOpen(false);
            }}
            type="submit"
          >
            Save Changes
          </Button>
        </BaseModal.Footer>
      </BaseModal>
    );
  }
);

export default EditNodeModal;<|MERGE_RESOLUTION|>--- conflicted
+++ resolved
@@ -67,37 +67,16 @@
         ?.getEdges()
         .some((edge) => edge.targetHandle === data.id) ?? false;
 
-<<<<<<< HEAD
-    function changeAdvanced(templateParam: string): void {
-      setMyData((old) => {
-        let newData = cloneDeep(old);
-        newData.node!.template[templateParam].advanced =
-          !newData.node!.template[templateParam].advanced;
-        return newData;
-      });
-    }
-
-    const handleOnNewValue = (
-      newValue: string | string[] | boolean,
-      name: string
-    ) => {
-      setMyData((old) => {
-        let newData = cloneDeep(old);
-        newData.node!.template[name].value = newValue;
-        return newData;
-      });
-=======
     function changeAdvanced(n) {
       let newData = cloneDeep(data);
-      newData.node.template[n].advanced = !newData.node.template[n].advanced;
+      newData.node!.template[n].advanced = !newData.node!.template[n].advanced;
       myData.current = newData;
     }
 
     const handleOnNewValue = (newValue: any, name) => {
       let newData = cloneDeep(data);
-      newData.node.template[name].value = newValue;
+      newData.node!.template[name].value = newValue;
       myData.current = newData;
->>>>>>> b6049aeb
     };
 
     useEffect(() => {
@@ -134,15 +113,9 @@
         }}
       >
         <BaseModal.Trigger>{children}</BaseModal.Trigger>
-<<<<<<< HEAD
-        <BaseModal.Header description={myData.node?.description!}>
+        <BaseModal.Header description={myData.current.node?.description!}>
           <span className="pr-2">{myData.type}</span>
           <Badge variant="secondary">ID: {myData.id}</Badge>
-=======
-        <BaseModal.Header description={myData.current.node?.description}>
-          <span className="pr-2">{myData.current.type}</span>
-          <Badge variant="secondary">ID: {myData.current.id}</Badge>
->>>>>>> b6049aeb
         </BaseModal.Header>
         <BaseModal.Content>
           <div className="flex pb-2">
@@ -175,97 +148,65 @@
                       </TableRow>
                     </TableHeader>
                     <TableBody className="p-0">
-<<<<<<< HEAD
-                      {Object.keys(myData.node!.template)
+                      {Object.keys(myData.current.node!.template)
                         .filter(
                           (templateParam) =>
                             templateParam.charAt(0) !== "_" &&
-                            myData.node?.template[templateParam].show &&
-                            (myData.node.template[templateParam].type ===
-                              "str" ||
-                              myData.node.template[templateParam].type ===
-                                "bool" ||
-                              myData.node.template[templateParam].type ===
-                                "float" ||
-                              myData.node.template[templateParam].type ===
-                                "code" ||
-                              myData.node.template[templateParam].type ===
-                                "prompt" ||
-                              myData.node.template[templateParam].type ===
-                                "file" ||
-                              myData.node.template[templateParam].type ===
-                                "int")
-=======
-                      {Object.keys(myData.current.node.template)
-                        .filter(
-                          (t) =>
-                            t.charAt(0) !== "_" &&
-                            myData.current.node.template[t].show &&
-                            (myData.current.node.template[t].type === "str" ||
-                              myData.current.node.template[t].type === "bool" ||
-                              myData.current.node.template[t].type ===
-                                "float" ||
-                              myData.current.node.template[t].type === "code" ||
-                              myData.current.node.template[t].type ===
-                                "prompt" ||
-                              myData.current.node.template[t].type === "file" ||
-                              myData.current.node.template[t].type === "int")
->>>>>>> b6049aeb
+                            myData.current.node?.template[templateParam].show &&
+                            (myData.current.node.template[templateParam]
+                              .type === "str" ||
+                              myData.current.node.template[templateParam]
+                                .type === "bool" ||
+                              myData.current.node.template[templateParam]
+                                .type === "float" ||
+                              myData.current.node.template[templateParam]
+                                .type === "code" ||
+                              myData.current.node.template[templateParam]
+                                .type === "prompt" ||
+                              myData.current.node.template[templateParam]
+                                .type === "file" ||
+                              myData.current.node.template[templateParam]
+                                .type === "int")
                         )
                         .map((templateParam, index) => (
                           <TableRow key={index} className="h-10">
                             <TableCell className="truncate p-0 text-center text-sm text-foreground sm:px-3">
-<<<<<<< HEAD
-                              {myData.node?.template[templateParam].name
-                                ? myData.node.template[templateParam].name
-                                : myData.node?.template[templateParam]
+                              {myData.current.node?.template[templateParam].name
+                                ? myData.current.node.template[templateParam]
+                                    .name
+                                : myData.current.node?.template[templateParam]
                                     .display_name}
                             </TableCell>
                             <TableCell className="w-[300px] p-0 text-center text-xs text-foreground ">
-                              {myData.node?.template[templateParam].type ===
-                                "str" &&
-                              !myData.node.template[templateParam].options ? (
-                                <div className="mx-auto">
-                                  {myData.node.template[templateParam].list ? (
-=======
-                              {myData.current.node.template[n].name
-                                ? myData.current.node.template[n].name
-                                : myData.current.node.template[n].display_name}
-                            </TableCell>
-                            <TableCell className="w-[300px] p-0 text-center text-xs text-foreground ">
-                              {myData.current.node.template[n].type === "str" &&
-                              !myData.current.node.template[n].options ? (
-                                <div className="mx-auto">
-                                  {myData.current.node.template[n].list ? (
->>>>>>> b6049aeb
+                              {myData.current.node?.template[templateParam]
+                                .type === "str" &&
+                              !myData.current.node.template[templateParam]
+                                .options ? (
+                                <div className="mx-auto">
+                                  {myData.current.node.template[templateParam]
+                                    .list ? (
                                     <InputListComponent
                                       editNode={true}
                                       disabled={disabled}
                                       value={
-<<<<<<< HEAD
-                                        !myData.node.template[templateParam]
-                                          .value ||
-                                        myData.node.template[templateParam]
-                                          .value === ""
+                                        !myData.current.node.template[
+                                          templateParam
+                                        ].value ||
+                                        myData.current.node.template[
+                                          templateParam
+                                        ].value === ""
                                           ? [""]
-                                          : myData.node.template[templateParam]
-=======
-                                        !myData.current.node.template[n]
-                                          .value ||
-                                        myData.current.node.template[n]
-                                          .value === ""
-                                          ? [""]
-                                          : myData.current.node.template[n]
->>>>>>> b6049aeb
-                                              .value
+                                          : myData.current.node.template[
+                                              templateParam
+                                            ].value
                                       }
                                       onChange={(value: string[]) => {
                                         handleOnNewValue(value, templateParam);
                                       }}
                                     />
-<<<<<<< HEAD
-                                  ) : myData.node?.template[templateParam]
-                                      .type === "NestedDict" ? (
+                                  ) : myData.current.node?.template[
+                                      templateParam
+                                    ].type === "NestedDict" ? (
                                     <div className="mt-2 w-full">
                                       <DictComponent
                                         disabled={disabled}
@@ -276,20 +217,23 @@
                                         }}
                                       />
                                     </div>
-                                  ) : myData.node?.template[templateParam]
-                                      .type === "dict" ? (
+                                  ) : myData.current.node?.template[
+                                      templateParam
+                                    ].type === "dict" ? (
                                     <div className="mt-2 w-full">
                                       <KeypairListComponent
                                         disabled={disabled}
                                         editNode={false}
                                         value={
-                                          myData.node.template[templateParam]
-                                            .value?.length === 0 ||
-                                          !myData.node.template[templateParam]
-                                            .value
+                                          myData.current.node.template[
+                                            templateParam
+                                          ].value?.length === 0 ||
+                                          !myData.current.node.template[
+                                            templateParam
+                                          ].value
                                             ? dictArr
                                             : convertObjToArray(
-                                                myData.node.template[
+                                                myData.current.node.template[
                                                   templateParam
                                                 ].value
                                               )
@@ -303,29 +247,23 @@
                                             setDictArr(newValue);
                                           } else {
                                             setDictArr(newValue);
-                                            myData.node!.template[
+                                            myData.current.node!.template[
                                               templateParam
                                             ].value = newValue;
                                           }
                                         }}
                                       />
                                     </div>
-                                  ) : myData.node.template[templateParam]
-=======
-                                  ) : myData.current.node.template[n]
->>>>>>> b6049aeb
-                                      .multiline ? (
+                                  ) : myData.current.node.template[
+                                      templateParam
+                                    ].multiline ? (
                                     <TextAreaComponent
                                       disabled={disabled}
                                       editNode={true}
                                       value={
-<<<<<<< HEAD
-                                        myData.node.template[templateParam]
-                                          .value ?? ""
-=======
-                                        myData.current.node.template[n].value ??
-                                        ""
->>>>>>> b6049aeb
+                                        myData.current.node.template[
+                                          templateParam
+                                        ].value ?? ""
                                       }
                                       onChange={(value: string | string[]) => {
                                         handleOnNewValue(value, templateParam);
@@ -336,21 +274,14 @@
                                       editNode={true}
                                       disabled={disabled}
                                       password={
-<<<<<<< HEAD
-                                        myData.node.template[templateParam]
-                                          .password ?? false
+                                        myData.current.node.template[
+                                          templateParam
+                                        ].password ?? false
                                       }
                                       value={
-                                        myData.node.template[templateParam]
-                                          .value ?? ""
-=======
-                                        myData.current.node.template[n]
-                                          .password ?? false
-                                      }
-                                      value={
-                                        myData.current.node.template[n].value ??
-                                        ""
->>>>>>> b6049aeb
+                                        myData.current.node.template[
+                                          templateParam
+                                        ].value ?? ""
                                       }
                                       onChange={(value) => {
                                         handleOnNewValue(value, templateParam);
@@ -358,149 +289,104 @@
                                     />
                                   )}
                                 </div>
-<<<<<<< HEAD
-                              ) : myData.node?.template[templateParam].type ===
-=======
-                              ) : myData.current.node.template[n].type ===
->>>>>>> b6049aeb
-                                "bool" ? (
+                              ) : myData.current.node?.template[templateParam]
+                                  .type === "bool" ? (
                                 <div className="ml-auto">
                                   {" "}
                                   <ToggleShadComponent
                                     disabled={disabled}
                                     enabled={
-<<<<<<< HEAD
-                                      myData.node.template[templateParam].value
+                                      myData.current.node.template[
+                                        templateParam
+                                      ].value
                                     }
                                     setEnabled={(isEnabled) => {
                                       handleOnNewValue(
                                         isEnabled,
                                         templateParam
                                       );
-=======
-                                      myData.current.node.template[n].value
-                                    }
-                                    setEnabled={(t) => {
-                                      handleOnNewValue(t, n);
->>>>>>> b6049aeb
                                     }}
                                     size="small"
                                   />
                                 </div>
-<<<<<<< HEAD
-                              ) : myData.node?.template[templateParam].type ===
-=======
-                              ) : myData.current.node.template[n].type ===
->>>>>>> b6049aeb
-                                "float" ? (
+                              ) : myData.current.node?.template[templateParam]
+                                  .type === "float" ? (
                                 <div className="mx-auto">
                                   <FloatComponent
                                     disabled={disabled}
                                     editNode={true}
                                     value={
-<<<<<<< HEAD
-                                      myData.node.template[templateParam]
-                                        .value ?? ""
+                                      myData.current.node.template[
+                                        templateParam
+                                      ].value ?? ""
                                     }
                                     onChange={(value) => {
                                       handleOnNewValue(value, templateParam);
                                     }}
                                   />
                                 </div>
-                              ) : myData.node?.template[templateParam].type ===
-                                  "str" &&
-                                myData.node.template[templateParam].options ? (
-=======
-                                      myData.current.node.template[n].value ??
-                                      ""
-                                    }
-                                    onChange={(t) => {
-                                      handleOnNewValue(t, n);
-                                    }}
-                                  />
-                                </div>
-                              ) : myData.current.node.template[n].type ===
-                                  "str" &&
-                                myData.current.node.template[n].options ? (
->>>>>>> b6049aeb
+                              ) : myData.current.node?.template[templateParam]
+                                  .type === "str" &&
+                                myData.current.node.template[templateParam]
+                                  .options ? (
                                 <div className="mx-auto">
                                   <Dropdown
                                     numberOfOptions={nodeLength}
                                     editNode={true}
                                     options={
-<<<<<<< HEAD
-                                      myData.node.template[templateParam]
-                                        .options
+                                      myData.current.node.template[
+                                        templateParam
+                                      ].options
                                     }
                                     onSelect={(value) =>
                                       handleOnNewValue(value, templateParam)
                                     }
                                     value={
-                                      myData.node.template[templateParam]
-                                        .value ?? "Choose an option"
+                                      myData.current.node.template[
+                                        templateParam
+                                      ].value ?? "Choose an option"
                                     }
                                   ></Dropdown>
                                 </div>
-                              ) : myData.node?.template[templateParam].type ===
-=======
-                                      myData.current.node.template[n].options
-                                    }
-                                    onSelect={(t) => handleOnNewValue(t, n)}
-                                    value={
-                                      myData.current.node.template[n].value ??
-                                      "Choose an option"
-                                    }
-                                  ></Dropdown>
-                                </div>
-                              ) : myData.current.node.template[n].type ===
->>>>>>> b6049aeb
-                                "int" ? (
+                              ) : myData.current.node?.template[templateParam]
+                                  .type === "int" ? (
                                 <div className="mx-auto">
                                   <IntComponent
                                     disabled={disabled}
                                     editNode={true}
                                     value={
-<<<<<<< HEAD
-                                      myData.node.template[templateParam]
-                                        .value ?? ""
+                                      myData.current.node.template[
+                                        templateParam
+                                      ].value ?? ""
                                     }
                                     onChange={(value) => {
                                       handleOnNewValue(value, templateParam);
                                     }}
                                   />
                                 </div>
-                              ) : myData.node?.template[templateParam].type ===
-=======
-                                      myData.current.node.template[n].value ??
-                                      ""
-                                    }
-                                    onChange={(t) => {
-                                      handleOnNewValue(t, n);
-                                    }}
-                                  />
-                                </div>
-                              ) : myData.current.node.template[n].type ===
->>>>>>> b6049aeb
-                                "file" ? (
+                              ) : myData.current.node?.template[templateParam]
+                                  .type === "file" ? (
                                 <div className="mx-auto">
                                   <InputFileComponent
                                     editNode={true}
                                     disabled={disabled}
                                     value={
-<<<<<<< HEAD
-                                      myData.node.template[templateParam]
-                                        .value ?? ""
+                                      myData.current.node.template[
+                                        templateParam
+                                      ].value ?? ""
                                     }
                                     onChange={(value: string | string[]) => {
                                       handleOnNewValue(value, templateParam);
                                     }}
                                     fileTypes={
-                                      myData.node.template[templateParam]
-                                        .fileTypes
+                                      myData.current.node.template[
+                                        templateParam
+                                      ].fileTypes
                                     }
                                     suffixes={
-                                      myData.node.template[templateParam]
-                                        .suffixes
+                                      myData.current.node.template[
+                                        templateParam
+                                      ].suffixes
                                     }
                                     onFileChange={(filePath: string) => {
                                       data.node!.template[
@@ -509,28 +395,8 @@
                                     }}
                                   ></InputFileComponent>
                                 </div>
-                              ) : myData.node?.template[templateParam].type ===
-=======
-                                      myData.current.node.template[n].value ??
-                                      ""
-                                    }
-                                    onChange={(t: string) => {
-                                      handleOnNewValue(t, n);
-                                    }}
-                                    fileTypes={
-                                      myData.current.node.template[n].fileTypes
-                                    }
-                                    suffixes={
-                                      myData.current.node.template[n].suffixes
-                                    }
-                                    onFileChange={(t: string) => {
-                                      data.node.template[n].file_path = t;
-                                    }}
-                                  ></InputFileComponent>
-                                </div>
-                              ) : myData.current.node.template[n].type ===
->>>>>>> b6049aeb
-                                "prompt" ? (
+                              ) : myData.current.node?.template[templateParam]
+                                  .type === "prompt" ? (
                                 <div className="mx-auto">
                                   <PromptAreaComponent
                                     field_name={templateParam}
@@ -541,28 +407,17 @@
                                       myData.current.node = nodeClass;
                                     }}
                                     value={
-<<<<<<< HEAD
-                                      myData.node.template[templateParam]
-                                        .value ?? ""
+                                      myData.current.node.template[
+                                        templateParam
+                                      ].value ?? ""
                                     }
                                     onChange={(value: string | string[]) => {
                                       handleOnNewValue(value, templateParam);
                                     }}
                                   />
                                 </div>
-                              ) : myData.node?.template[templateParam].type ===
-=======
-                                      myData.current.node.template[n].value ??
-                                      ""
-                                    }
-                                    onChange={(t: string) => {
-                                      handleOnNewValue(t, n);
-                                    }}
-                                  />
-                                </div>
-                              ) : myData.current.node.template[n].type ===
->>>>>>> b6049aeb
-                                "code" ? (
+                              ) : myData.current.node?.template[templateParam]
+                                  .type === "code" ? (
                                 <div className="mx-auto">
                                   <CodeAreaComponent
                                     dynamic={
@@ -576,28 +431,17 @@
                                     disabled={disabled}
                                     editNode={true}
                                     value={
-<<<<<<< HEAD
-                                      myData.node.template[templateParam]
-                                        .value ?? ""
+                                      myData.current.node.template[
+                                        templateParam
+                                      ].value ?? ""
                                     }
                                     onChange={(value: string | string[]) => {
                                       handleOnNewValue(value, templateParam);
                                     }}
                                   />
                                 </div>
-                              ) : myData.node?.template[templateParam].type ===
-=======
-                                      myData.current.node.template[n].value ??
-                                      ""
-                                    }
-                                    onChange={(t: string) => {
-                                      handleOnNewValue(t, n);
-                                    }}
-                                  />
-                                </div>
-                              ) : myData.current.node.template[n].type ===
->>>>>>> b6049aeb
-                                "Any" ? (
+                              ) : myData.current.node?.template[templateParam]
+                                  .type === "Any" ? (
                                 "-"
                               ) : (
                                 <div className="hidden"></div>
@@ -607,18 +451,13 @@
                               <div className="items-center text-center">
                                 <ToggleShadComponent
                                   enabled={
-<<<<<<< HEAD
-                                    !myData.node?.template[templateParam]
-                                      .advanced
+                                    !myData.current.node?.template[
+                                      templateParam
+                                    ].advanced
                                   }
                                   setEnabled={(e) =>
                                     changeAdvanced(templateParam)
                                   }
-=======
-                                    !myData.current.node.template[n].advanced
-                                  }
-                                  setEnabled={(e) => changeAdvanced(n)}
->>>>>>> b6049aeb
                                   disabled={disabled}
                                   size="small"
                                 />
@@ -638,14 +477,9 @@
           <Button
             className="mt-3"
             onClick={() => {
-<<<<<<< HEAD
               setData(cloneDeep(myData)); //saves data with actual state of modal
               //@ts-ignore
               setTabsState((prev: TabsState) => {
-=======
-              setData(cloneDeep(myData.current)); //saves data with actual state of modal
-              setTabsState((prev) => {
->>>>>>> b6049aeb
                 return {
                   ...prev,
                   [tabId]: {
